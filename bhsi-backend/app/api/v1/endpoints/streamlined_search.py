--- conflicted
+++ resolved
@@ -46,12 +46,10 @@
     include_boe: bool = True
     include_news: bool = True
     include_rss: bool = True  # Include RSS news sources
-<<<<<<< HEAD
+    rss_feeds: Optional[list] = None  # List of RSS feeds to include
     force_refresh: bool = False  # Force new search even if cached results exist
     cache_age_hours: int = 24  # Maximum age of cached results in hours
-=======
-    rss_feeds: Optional[list] = None  # List of RSS feeds to include
->>>>>>> 9ee9228d
+    
 
 class SemanticSearchRequest(BaseModel):
     query: str
@@ -107,35 +105,6 @@
             active_agents.append("boe")
         if request.include_news:
             active_agents.append("newsapi")
-<<<<<<< HEAD
-        # RSS disabled for demo performance
-        # if request.include_rss:
-        #     # Only include El Pais and Expansion for demo speed
-        #     active_agents.extend([
-        #         "elpais", 
-        #         "expansion"
-        #         # "elmundo",  # Disabled for demo
-        #         # "abc",      # Disabled for demo
-        #         # "lavanguardia", # Disabled for demo
-        #         # "elconfidencial", # Disabled for demo
-        #         # "eldiario", # Disabled for demo
-        #         # "europapress" # Disabled for demo
-        #     ])
-        
-        # Enable RSS sources by default
-        if request.include_rss:
-            active_agents.extend([
-                "elpais", 
-                "expansion",
-                "elmundo", 
-                "abc",      
-                "lavanguardia", 
-                "elconfidencial", 
-                "eldiario", 
-                "europapress"
-            ])
-            
-=======
         # Enable RSS feeds if requested
         if request.include_rss:
             # Use only selected RSS feeds if provided, else default to demo feeds
@@ -154,7 +123,6 @@
                     "europapress" # Disabled for demo
                 ])
         
->>>>>>> 9ee9228d
         if not active_agents:
             raise HTTPException(
                 status_code=400,
@@ -319,35 +287,6 @@
                     }
                     classified_results.append(classified_result)
         
-<<<<<<< HEAD
-        # Process RSS results from cache or fresh search
-        rss_agents = ["elpais", "expansion", "elmundo", "abc", "lavanguardia", "elconfidencial", "eldiario", "europapress"]
-        for agent_name in rss_agents:
-            if agent_name in search_results and search_results[agent_name].get("articles"):
-                for article in search_results[agent_name]["articles"]:
-                    try:
-                        # Skip classification if already classified (cached results)
-                        if article.get("method") == "cached":
-                            classified_result = {
-                                "source": f"RSS-{agent_name.upper()}",
-                                "date": article.get("publishedAt"),
-                                "title": article.get("title", ""),
-                                "summary": article.get("description"),
-                                "risk_level": article.get("risk_level", "Unknown"),
-                                "risk_color": map_risk_level_to_color(article.get("risk_level", "Unknown")),
-                                "confidence": article.get("confidence", 0.5),
-                                "method": "cached",
-                                "processing_time_ms": 0,
-                                "url": article.get("url", ""),
-                                # RSS-specific fields
-                                "author": article.get("author"),
-                                "category": article.get("category"),
-                                "source_name": article.get("source_name", f"RSS-{agent_name.upper()}")
-                            }
-                            classified_results.append(classified_result)
-                        else:
-                            # Optimized hybrid classification for fresh results
-=======
         # Process RSS results (only selected feeds)
         rss_agents = (
             selected_rss_feeds if (request.include_rss and selected_rss_feeds)
@@ -368,35 +307,30 @@
                     for article in search_results[agent_name]["articles"]:
                         try:
                             # Optimized hybrid classification
->>>>>>> 9ee9228d
-                            classification = await classifier.classify_document(
-                                text=article.get("content", article.get("description", "")),
-                                title=article.get("title", ""),
-                                source=f"RSS-{agent_name.upper()}"
-                            )
+                            if article.get("method") == "cached":
+                                # classification = await classifier.classify_document(
+                                #     text=article.get("content", article.get("description", "")),
+                                #     title=article.get("title", ""),
+                                #     source=f"RSS-{agent_name.upper()}"
+                                # )
+                                classified_result = {
+                                    "source": f"RSS-{agent_name.upper()}",
+                                    "date": article.get("publishedAt"),
+                                    "title": article.get("title", ""),
+                                    "summary": article.get("description"),
+                                    "risk_level": classification.get("label", "Unknown"),
+                                    "risk_color": map_risk_level_to_color(classification.get("label", "Unknown")),
+                                    "confidence": classification.get("confidence", 0.5),
+                                    "method": classification.get("method", "unknown"),
+                                    "processing_time_ms": classification.get("processing_time_ms", 0),
+                                    "url": article.get("url", ""),
+                                    # RSS-specific fields
+                                    "author": article.get("author"),
+                                    "category": article.get("category"),
+                                    "source_name": article.get("source_name", f"RSS-{agent_name.upper()}")
+                                }
+                                classified_results.append(classified_result)
                             
-                            classified_result = {
-                                "source": f"RSS-{agent_name.upper()}",
-                                "date": article.get("publishedAt"),
-                                "title": article.get("title", ""),
-                                "summary": article.get("description"),
-                                "risk_level": classification.get("label", "Unknown"),
-<<<<<<< HEAD
-                                "risk_color": map_risk_level_to_color(classification.get("label", "Unknown")),
-=======
->>>>>>> 9ee9228d
-                                "confidence": classification.get("confidence", 0.5),
-                                "method": classification.get("method", "unknown"),
-                                "processing_time_ms": classification.get("processing_time_ms", 0),
-                                "url": article.get("url", ""),
-                                # RSS-specific fields
-                                "author": article.get("author"),
-                                "category": article.get("category"),
-                                "source_name": article.get("source_name", f"RSS-{agent_name.upper()}")
-                            }
-                            classified_results.append(classified_result)
-                            
-<<<<<<< HEAD
                     except Exception as e:
                         # Simple fallback
                         classified_result = {
@@ -416,26 +350,6 @@
                             "error": str(e)
                         }
                         classified_results.append(classified_result)
-=======
-                        except Exception as e:
-                            # Simple fallback
-                            classified_result = {
-                                "source": f"RSS-{agent_name.upper()}",
-                                "date": article.get("publishedAt"),
-                                "title": article.get("title", ""),
-                                "summary": article.get("description"),
-                                "risk_level": "Unknown",
-                                "confidence": 0.3,
-                                "method": "error_fallback",
-                                "processing_time_ms": 0,
-                                "url": article.get("url", ""),
-                                "author": article.get("author"),
-                                "category": article.get("category"),
-                                "source_name": article.get("source_name", f"RSS-{agent_name.upper()}") ,
-                                "error": str(e)
-                            }
-                            classified_results.append(classified_result)
->>>>>>> 9ee9228d
         
         classification_time = time.time() - classification_start_time
         
@@ -612,7 +526,6 @@
             "sources_available": [
                 "BOE (Spanish Official Gazette)",
                 "NewsAPI (International news)"
-<<<<<<< HEAD
                 # "RSS feeds (Spanish news sources)" - Disabled for demo
             ],
             "caching": {
@@ -620,10 +533,8 @@
                 "cache_age_hours": 24,
                 "force_refresh_option": True
             }
-=======
                 "RSS feeds (Spanish news sources)"
             ]
->>>>>>> 9ee9228d
         }
         
     except Exception as e:
