--- conflicted
+++ resolved
@@ -33,14 +33,9 @@
 
         # BigQuery only - no SQLite fallback
         try:
-<<<<<<< HEAD
             # Check if document already exists in BigQuery
             from app.crud.bigquery_raw_docs import bigquery_raw_docs
             existing = await bigquery_raw_docs.get_by_id(raw_id, id_field="raw_id")
-=======
-            existing = db.query(RawDoc).filter(RawDoc.raw_id == raw_id).first()
-            logger.info(f"Dedup check: raw_id={raw_id}, exists={bool(existing)}")
->>>>>>> 9ee9228d
             if existing:
                 return existing, False  # Existing document, not new
             
