import { useState, useRef } from "react";
import {
  Box,
  Button,
  Typography,
  Paper,
  List,
  ListItem,
  ListItemText,
  IconButton,
  Chip,
  Dialog,
  DialogTitle,
  DialogContent,
  DialogActions,
  CircularProgress,
  Alert,
  Collapse,
  Tooltip,
  Link,
} from "@mui/material";
import { Upload, X, Save, AlertCircle, Download } from "lucide-react";
import Papa from "papaparse";
import * as XLSX from "xlsx";
import type { TrafficLightResponse, SavedResult } from "./TrafficLightQuery";
import TrafficLightResult from "./TrafficLightResult";
import { useAuth } from "../auth/useAuth";
<<<<<<< HEAD
=======
import {
  useSearchCompanyMutation,
  SearchResponse,
} from "../store/api/riskAssessmentApi";
>>>>>>> a966e7b3

interface BatchUploadProps {
  onSaveResults: (results: SavedResult[]) => void;
  dataSource?: "BOE" | "NewsAPI" | "both";
  dateRange?: {
    type: "preset" | "custom";
    daysBack?: number;
    startDate?: string;
    endDate?: string;
  };
}

interface ProcessedResult extends TrafficLightResponse {
  status: "pending" | "processing" | "complete" | "error";
  error?: string;
}

// Function to convert backend search results to traffic light format
const convertSearchResultsToTrafficLight = (
  searchResponse: SearchResponse
): TrafficLightResponse => {
  const results = searchResponse.results;

  // Analyze risk levels from search results
  const highRiskCount = results.filter(
    (r) => r.risk_level === "High-Legal" || r.risk_level === "High-Financial"
  ).length;
  const mediumRiskCount = results.filter(
    (r) =>
      r.risk_level === "Medium-Legal" || r.risk_level === "Medium-Financial"
  ).length;
  const lowRiskCount = results.filter(
    (r) => r.risk_level === "Low-Legal" || r.risk_level === "Low-Financial"
  ).length;

  // Determine overall risk based on results
  let overall: "green" | "orange" | "red" = "green";
  if (highRiskCount > 0) {
    overall = "red";
  } else if (mediumRiskCount > 0) {
    overall = "orange";
  }

  // Analyze by category (simplified mapping)
  const legalResults = results.filter((r) => r.risk_level.includes("Legal"));
  const financialResults = results.filter((r) =>
    r.risk_level.includes("Financial")
  );

  const getCategoryRisk = (
    categoryResults: any[]
  ): "green" | "orange" | "red" => {
    const highRisk = categoryResults.filter((r) =>
      r.risk_level.startsWith("High")
    ).length;
    const mediumRisk = categoryResults.filter((r) =>
      r.risk_level.startsWith("Medium")
    ).length;

    if (highRisk > 0) return "red";
    if (mediumRisk > 0) return "orange";
    return "green";
  };

  return {
    company: searchResponse.company_name,
    vat: "N/A", // Backend doesn't provide VAT
    overall,
    blocks: {
      turnover: getCategoryRisk(financialResults),
      shareholding: "green", // Not directly available from search
      bankruptcy: getCategoryRisk(financialResults),
      legal: getCategoryRisk(legalResults),
    },
    searchResults: searchResponse,
  };
};

const sampleData = [
<<<<<<< HEAD
  [
    "Company Name",
    "VAT",
    "Financial Turnover",
    "Shareholding Structure",
    "Bankruptcy History",
    "Legal Issues",
    "Turnover Source",
    "Shareholding Source",
    "Bankruptcy Source",
    "Legal Source",
  ],
  [
    "ACME Solutions S.A.",
    "ESX78901234",
    "GREEN",
    "ORANGE",
    "GREEN",
    "RED",
    "SABI Bureau van Dijk Database",
    "Companies House Registry",
    "Insolvency Service Records",
    "UK Court Service",
  ],
  [
    "TechVision Global S.A.",
    "ESX45678901",
    "GREEN",
    "GREEN",
    "GREEN",
    "ORANGE",
    "SABI Bureau van Dijk Database",
    "Companies House Registry",
    "Insolvency Service Records",
    "Spanish Regulatory Agency",
  ],
  [
    "RiskCorp Industries S.A.",
    "ESX12345678",
    "RED",
    "RED",
    "ORANGE",
    "RED",
    "SABI Bureau van Dijk Database",
    "Companies House Registry",
    "Insolvency Service Records",
    "UK Court Service",
  ],
  [
    "Nova Enterprises S.A.",
    "ESX23456789",
    "ORANGE",
    "GREEN",
    "ORANGE",
    "GREEN",
    "SABI Bureau van Dijk Database",
    "Companies House Registry",
    "Insolvency Service Records",
    "Spanish Regulatory Agency",
  ],
=======
  ["Company Name"],
  ["ACME Solutions"],
  ["TechVision Global"],
  ["RiskCorp Industries"],
  ["Nova Enterprises"],
>>>>>>> a966e7b3
];

const BatchUpload = ({
  onSaveResults,
  dataSource = "both",
  dateRange,
}: BatchUploadProps) => {
  const { user } = useAuth();
  const fileInputRef = useRef<HTMLInputElement>(null);
  const [results, setResults] = useState<ProcessedResult[]>([]);
  const [isProcessing, setIsProcessing] = useState(false);
  const [selectedResult, setSelectedResult] = useState<ProcessedResult | null>(
    null
  );
  const [error, setError] = useState<string | null>(null);

  // RTK Query hook for API calls
  const [searchCompany] = useSearchCompanyMutation();

  const downloadSampleFile = () => {
    const ws = XLSX.utils.aoa_to_sheet(sampleData);
    const wb = XLSX.utils.book_new();
    XLSX.utils.book_append_sheet(wb, ws, "Companies");

    // Auto-size columns
    const colWidths = sampleData.reduce((w, r) => {
      r.forEach((cell, i) => {
        const cellWidth = cell ? cell.toString().length : 10;
        w[i] = Math.max(w[i] || 10, cellWidth);
      });
      return w;
    }, [] as number[]);

    ws["!cols"] = colWidths.map((w) => ({ wch: w + 2 }));

    XLSX.writeFile(wb, "sample-companies.xlsx");
  };

  const processFile = async (file: File) => {
    setError(null);
    setIsProcessing(true);
    const extension = file.name.split(".").pop()?.toLowerCase();

    try {
      let data: string[][] = [];

      if (extension === "csv") {
        // Process CSV
        const text = await file.text();
        const result = Papa.parse(text, { skipEmptyLines: true });
        data = result.data as string[][];
      } else if (extension === "xlsx" || extension === "xls") {
        // Process Excel
        const buffer = await file.arrayBuffer();
        const workbook = XLSX.read(buffer);
        const worksheet = workbook.Sheets[workbook.SheetNames[0]];
        data = XLSX.utils.sheet_to_json(worksheet, { header: 1 });
      } else {
        throw new Error(
          "Unsupported file format. Please upload a CSV or Excel file."
        );
      }

      // Skip header row and process data
      const companies = data
        .slice(1)
        .map((row) => row[0]?.toString().trim())
        .filter(Boolean);

      if (companies.length === 0) {
        throw new Error("No valid company data found in the file.");
      }

      if (companies.length > 100) {
        throw new Error("Maximum 100 companies allowed per upload.");
      }

      // Initialize results
      setResults(
        companies.map((company) => ({
<<<<<<< HEAD
          ...getMockResponse(company),
=======
          company,
          vat: "N/A",
          overall: "green",
          blocks: {
            turnover: "green",
            shareholding: "green",
            bankruptcy: "green",
            legal: "green",
          },
>>>>>>> a966e7b3
          status: "pending",
        }))
      );

      // Process each company with API calls
      for (let i = 0; i < companies.length; i++) {
<<<<<<< HEAD
        await new Promise((resolve) => setTimeout(resolve, 500));
=======
>>>>>>> a966e7b3
        setResults((prev) => {
          const newResults = [...prev];
          newResults[i] = { ...newResults[i], status: "processing" };
          return newResults;
        });

        try {
          // Prepare search request
          const searchRequest = {
            company_name: companies[i].trim(),
            include_boe: dataSource === "BOE" || dataSource === "both",
            include_news: dataSource === "NewsAPI" || dataSource === "both",
            ...(dateRange?.type === "preset"
              ? { days_back: dateRange.daysBack || 30 }
              : dateRange?.type === "custom"
              ? { start_date: dateRange.startDate, end_date: dateRange.endDate }
              : { days_back: 30 }),
          };

          // Call the backend API
          const searchResponse = await searchCompany(searchRequest).unwrap();

          // Convert to traffic light format
          const trafficLightResult =
            convertSearchResultsToTrafficLight(searchResponse);

          // Add metadata
          const resultWithMetadata: TrafficLightResponse = {
            ...trafficLightResult,
            dataSource,
            dateRange,
          };

          setResults((prev) => {
            const newResults = [...prev];
            newResults[i] = {
<<<<<<< HEAD
              ...getMockResponse(companies[i]),
=======
              ...resultWithMetadata,
>>>>>>> a966e7b3
              status: "complete",
            };
            return newResults;
          });

          // Add delay between requests to avoid rate limiting
          await new Promise((resolve) => setTimeout(resolve, 1000));
        } catch (err: any) {
          console.error(`Error processing ${companies[i]}:`, err);
          setResults((prev) => {
            const newResults = [...prev];
            newResults[i] = {
              ...newResults[i],
              status: "error",
<<<<<<< HEAD
              error: "Failed to process company",
=======
              error:
                err?.data?.detail ||
                err?.message ||
                "Failed to process company",
>>>>>>> a966e7b3
            };
            return newResults;
          });
        }
      }
    } catch (err) {
      setError(err instanceof Error ? err.message : "Failed to process file");
    } finally {
      setIsProcessing(false);
    }
  };

  const handleFileSelect = (event: React.ChangeEvent<HTMLInputElement>) => {
    const file = event.target.files?.[0];
    if (file) {
      processFile(file);
    }
    // Reset input value to allow selecting the same file again
    event.target.value = "";
  };

  const handleSaveAll = () => {
    if (user) {
      const savedResults: SavedResult[] = results
        .filter((result) => result.status === "complete")
        .map((result) => ({
          ...result,
          savedAt: new Date().toISOString(),
          savedBy: user.email,
        }));
      onSaveResults(savedResults);
      setResults([]);
    }
  };

  const handleViewResult = (result: ProcessedResult) => {
    setSelectedResult(result);
  };

  const handleCloseDialog = () => {
    setSelectedResult(null);
  };

  return (
    <Box>
      <input
        type="file"
        ref={fileInputRef}
        accept=".csv,.xlsx,.xls"
        onChange={handleFileSelect}
        style={{ display: "none" }}
      />

      <Box sx={{ display: "flex", gap: 2, mb: 3 }}>
        <Button
          variant="outlined"
          startIcon={<Upload />}
          onClick={() => fileInputRef.current?.click()}
          disabled={isProcessing}
        >
          Upload File
        </Button>
        <Button
          variant="outlined"
          startIcon={<Download />}
          onClick={downloadSampleFile}
          disabled={isProcessing}
        >
          Download Sample
        </Button>
        {results.length > 0 && (
          <Button
            variant="contained"
            startIcon={<Save />}
            onClick={handleSaveAll}
            disabled={
<<<<<<< HEAD
              isProcessing || !results.some((r) => r.status === "complete")
=======
              isProcessing || results.every((r) => r.status !== "complete")
>>>>>>> a966e7b3
            }
          >
            Save All Results
          </Button>
        )}
      </Box>

      {error && (
        <Alert severity="error" sx={{ mb: 3 }}>
          {error}
        </Alert>
      )}

      {isProcessing && (
        <Alert severity="info" sx={{ mb: 3 }}>
          <Box sx={{ display: "flex", alignItems: "center", gap: 2 }}>
            <CircularProgress size={20} />
            <Typography>
              Processing{" "}
              {results.filter((r) => r.status === "processing").length} of{" "}
              {results.length} companies...
            </Typography>
          </Box>
        </Alert>
      )}

      {results.length > 0 && (
        <Paper sx={{ p: 2 }}>
          <Typography variant="h6" gutterBottom>
            Processing Results (
            {results.filter((r) => r.status === "complete").length}/
            {results.length})
          </Typography>

          <List>
            {results.map((result, index) => (
              <ListItem
                key={index}
<<<<<<< HEAD
                secondaryAction={
                  <Box sx={{ display: "flex", alignItems: "center", gap: 1 }}>
                    {result.status === "complete" && (
                      <Chip
                        label={result.overall.toUpperCase()}
                        color={
                          result.overall === "green"
                            ? "success"
                            : result.overall === "orange"
                            ? "warning"
                            : "error"
                        }
                        size="small"
                      />
                    )}
                    {result.status === "complete" ? (
                      <Tooltip title="View Details">
                        <IconButton
                          edge="end"
                          onClick={() => handleViewResult(result)}
                          size="small"
                        >
                          <AlertCircle size={20} />
                        </IconButton>
                      </Tooltip>
                    ) : result.status === "processing" ? (
                      <CircularProgress size={20} />
                    ) : result.status === "error" ? (
                      <Tooltip title={result.error}>
                        <X color="error" size={20} />
                      </Tooltip>
                    ) : null}
                  </Box>
                }
              >
                <ListItemText primary={result.company} secondary={result.vat} />
=======
                sx={{
                  border: 1,
                  borderColor: "divider",
                  borderRadius: 1,
                  mb: 1,
                  "&:last-child": { mb: 0 },
                }}
              >
                <ListItemText
                  primary={result.company}
                  secondary={
                    <Box
                      sx={{
                        display: "flex",
                        alignItems: "center",
                        gap: 1,
                        mt: 1,
                      }}
                    >
                      {result.status === "pending" && (
                        <Chip label="Pending" size="small" color="default" />
                      )}
                      {result.status === "processing" && (
                        <Box
                          sx={{ display: "flex", alignItems: "center", gap: 1 }}
                        >
                          <CircularProgress size={16} />
                          <Typography variant="caption">
                            Processing...
                          </Typography>
                        </Box>
                      )}
                      {result.status === "complete" && (
                        <>
                          <Chip
                            label={result.overall.toUpperCase()}
                            size="small"
                            color={
                              result.overall === "green"
                                ? "success"
                                : result.overall === "orange"
                                ? "warning"
                                : "error"
                            }
                          />
                          <Button
                            size="small"
                            onClick={() => handleViewResult(result)}
                            disabled={result.status !== "complete"}
                          >
                            View Details
                          </Button>
                        </>
                      )}
                      {result.status === "error" && (
                        <Chip
                          label="Error"
                          size="small"
                          color="error"
                          icon={<AlertCircle size={14} />}
                        />
                      )}
                    </Box>
                  }
                />
                <IconButton
                  onClick={() => {
                    setResults((prev) => prev.filter((_, i) => i !== index));
                  }}
                  size="small"
                >
                  <X size={16} />
                </IconButton>
>>>>>>> a966e7b3
              </ListItem>
            ))}
          </List>
        </Paper>
      )}

      {/* Result Details Dialog */}
      <Dialog
        open={!!selectedResult}
        onClose={handleCloseDialog}
        maxWidth="lg"
        fullWidth
      >
<<<<<<< HEAD
        {selectedResult && (
          <>
            <DialogTitle
              sx={{
                display: "flex",
                justifyContent: "space-between",
                alignItems: "center",
                pb: 1,
              }}
            >
              Risk Assessment Details
              <IconButton
                edge="end"
                color="inherit"
                onClick={handleCloseDialog}
                aria-label="close"
                size="small"
              >
                <X size={20} />
              </IconButton>
            </DialogTitle>
            <DialogContent>
              <TrafficLightResult result={selectedResult} />
            </DialogContent>
            <DialogActions>
              <Button onClick={handleCloseDialog} variant="contained">
                Close
              </Button>
            </DialogActions>
          </>
        )}
      </Dialog>

      <Box sx={{ mt: 4 }}>
        <Typography variant="body2" color="text.secondary" paragraph>
          Upload a CSV or Excel file with company names in the first column.
          Maximum 100 companies per upload.
        </Typography>
        <Typography variant="body2" color="text.secondary">
          Need help getting started?{" "}
          <Link component="button" onClick={downloadSampleFile}>
            Download our sample file
          </Link>{" "}
          to see the expected format.
        </Typography>
      </Box>
=======
        <DialogTitle>Risk Assessment Result</DialogTitle>
        <DialogContent>
          {selectedResult && <TrafficLightResult result={selectedResult} />}
        </DialogContent>
        <DialogActions>
          <Button onClick={handleCloseDialog}>Close</Button>
        </DialogActions>
      </Dialog>
>>>>>>> a966e7b3
    </Box>
  );
};

export default BatchUpload;<|MERGE_RESOLUTION|>--- conflicted
+++ resolved
@@ -25,13 +25,10 @@
 import type { TrafficLightResponse, SavedResult } from "./TrafficLightQuery";
 import TrafficLightResult from "./TrafficLightResult";
 import { useAuth } from "../auth/useAuth";
-<<<<<<< HEAD
-=======
 import {
   useSearchCompanyMutation,
   SearchResponse,
 } from "../store/api/riskAssessmentApi";
->>>>>>> a966e7b3
 
 interface BatchUploadProps {
   onSaveResults: (results: SavedResult[]) => void;
@@ -111,74 +108,11 @@
 };
 
 const sampleData = [
-<<<<<<< HEAD
-  [
-    "Company Name",
-    "VAT",
-    "Financial Turnover",
-    "Shareholding Structure",
-    "Bankruptcy History",
-    "Legal Issues",
-    "Turnover Source",
-    "Shareholding Source",
-    "Bankruptcy Source",
-    "Legal Source",
-  ],
-  [
-    "ACME Solutions S.A.",
-    "ESX78901234",
-    "GREEN",
-    "ORANGE",
-    "GREEN",
-    "RED",
-    "SABI Bureau van Dijk Database",
-    "Companies House Registry",
-    "Insolvency Service Records",
-    "UK Court Service",
-  ],
-  [
-    "TechVision Global S.A.",
-    "ESX45678901",
-    "GREEN",
-    "GREEN",
-    "GREEN",
-    "ORANGE",
-    "SABI Bureau van Dijk Database",
-    "Companies House Registry",
-    "Insolvency Service Records",
-    "Spanish Regulatory Agency",
-  ],
-  [
-    "RiskCorp Industries S.A.",
-    "ESX12345678",
-    "RED",
-    "RED",
-    "ORANGE",
-    "RED",
-    "SABI Bureau van Dijk Database",
-    "Companies House Registry",
-    "Insolvency Service Records",
-    "UK Court Service",
-  ],
-  [
-    "Nova Enterprises S.A.",
-    "ESX23456789",
-    "ORANGE",
-    "GREEN",
-    "ORANGE",
-    "GREEN",
-    "SABI Bureau van Dijk Database",
-    "Companies House Registry",
-    "Insolvency Service Records",
-    "Spanish Regulatory Agency",
-  ],
-=======
   ["Company Name"],
   ["ACME Solutions"],
   ["TechVision Global"],
   ["RiskCorp Industries"],
   ["Nova Enterprises"],
->>>>>>> a966e7b3
 ];
 
 const BatchUpload = ({
@@ -259,9 +193,6 @@
       // Initialize results
       setResults(
         companies.map((company) => ({
-<<<<<<< HEAD
-          ...getMockResponse(company),
-=======
           company,
           vat: "N/A",
           overall: "green",
@@ -271,17 +202,12 @@
             bankruptcy: "green",
             legal: "green",
           },
->>>>>>> a966e7b3
           status: "pending",
         }))
       );
 
       // Process each company with API calls
       for (let i = 0; i < companies.length; i++) {
-<<<<<<< HEAD
-        await new Promise((resolve) => setTimeout(resolve, 500));
-=======
->>>>>>> a966e7b3
         setResults((prev) => {
           const newResults = [...prev];
           newResults[i] = { ...newResults[i], status: "processing" };
@@ -318,11 +244,7 @@
           setResults((prev) => {
             const newResults = [...prev];
             newResults[i] = {
-<<<<<<< HEAD
-              ...getMockResponse(companies[i]),
-=======
               ...resultWithMetadata,
->>>>>>> a966e7b3
               status: "complete",
             };
             return newResults;
@@ -337,14 +259,10 @@
             newResults[i] = {
               ...newResults[i],
               status: "error",
-<<<<<<< HEAD
-              error: "Failed to process company",
-=======
               error:
                 err?.data?.detail ||
                 err?.message ||
                 "Failed to process company",
->>>>>>> a966e7b3
             };
             return newResults;
           });
@@ -421,11 +339,7 @@
             startIcon={<Save />}
             onClick={handleSaveAll}
             disabled={
-<<<<<<< HEAD
-              isProcessing || !results.some((r) => r.status === "complete")
-=======
               isProcessing || results.every((r) => r.status !== "complete")
->>>>>>> a966e7b3
             }
           >
             Save All Results
@@ -464,44 +378,6 @@
             {results.map((result, index) => (
               <ListItem
                 key={index}
-<<<<<<< HEAD
-                secondaryAction={
-                  <Box sx={{ display: "flex", alignItems: "center", gap: 1 }}>
-                    {result.status === "complete" && (
-                      <Chip
-                        label={result.overall.toUpperCase()}
-                        color={
-                          result.overall === "green"
-                            ? "success"
-                            : result.overall === "orange"
-                            ? "warning"
-                            : "error"
-                        }
-                        size="small"
-                      />
-                    )}
-                    {result.status === "complete" ? (
-                      <Tooltip title="View Details">
-                        <IconButton
-                          edge="end"
-                          onClick={() => handleViewResult(result)}
-                          size="small"
-                        >
-                          <AlertCircle size={20} />
-                        </IconButton>
-                      </Tooltip>
-                    ) : result.status === "processing" ? (
-                      <CircularProgress size={20} />
-                    ) : result.status === "error" ? (
-                      <Tooltip title={result.error}>
-                        <X color="error" size={20} />
-                      </Tooltip>
-                    ) : null}
-                  </Box>
-                }
-              >
-                <ListItemText primary={result.company} secondary={result.vat} />
-=======
                 sx={{
                   border: 1,
                   borderColor: "divider",
@@ -575,7 +451,6 @@
                 >
                   <X size={16} />
                 </IconButton>
->>>>>>> a966e7b3
               </ListItem>
             ))}
           </List>
@@ -589,54 +464,6 @@
         maxWidth="lg"
         fullWidth
       >
-<<<<<<< HEAD
-        {selectedResult && (
-          <>
-            <DialogTitle
-              sx={{
-                display: "flex",
-                justifyContent: "space-between",
-                alignItems: "center",
-                pb: 1,
-              }}
-            >
-              Risk Assessment Details
-              <IconButton
-                edge="end"
-                color="inherit"
-                onClick={handleCloseDialog}
-                aria-label="close"
-                size="small"
-              >
-                <X size={20} />
-              </IconButton>
-            </DialogTitle>
-            <DialogContent>
-              <TrafficLightResult result={selectedResult} />
-            </DialogContent>
-            <DialogActions>
-              <Button onClick={handleCloseDialog} variant="contained">
-                Close
-              </Button>
-            </DialogActions>
-          </>
-        )}
-      </Dialog>
-
-      <Box sx={{ mt: 4 }}>
-        <Typography variant="body2" color="text.secondary" paragraph>
-          Upload a CSV or Excel file with company names in the first column.
-          Maximum 100 companies per upload.
-        </Typography>
-        <Typography variant="body2" color="text.secondary">
-          Need help getting started?{" "}
-          <Link component="button" onClick={downloadSampleFile}>
-            Download our sample file
-          </Link>{" "}
-          to see the expected format.
-        </Typography>
-      </Box>
-=======
         <DialogTitle>Risk Assessment Result</DialogTitle>
         <DialogContent>
           {selectedResult && <TrafficLightResult result={selectedResult} />}
@@ -645,7 +472,6 @@
           <Button onClick={handleCloseDialog}>Close</Button>
         </DialogActions>
       </Dialog>
->>>>>>> a966e7b3
     </Box>
   );
 };
