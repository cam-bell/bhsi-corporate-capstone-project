import { useState, useEffect } from "react";
import {
  Box,
  TextField,
  Button,
  CircularProgress,
  Alert,
  Card,
  CardContent,
  Typography,
  Tooltip,
  Zoom,
  Fab,
  Snackbar,
  Tab,
  Tabs,
  FormControl,
  InputLabel,
  Select,
  MenuItem,
  SelectChangeEvent,
  ToggleButton,
  ToggleButtonGroup,
  Accordion,
  AccordionSummary,
  AccordionDetails,
  Checkbox,
  ListItemText,
  FormControlLabel,
  Chip,
} from "@mui/material";
import {
  Search,
  Save,
  Database,
  Newspaper,
  Globe,
  Calendar,
  ChevronDown,
} from "lucide-react";
import TrafficLightResult from "./TrafficLightResult";
import SavedResults from "./SavedResults";
import BatchUpload from "./BatchUpload";
import { useAuth } from "../auth/useAuth";
import { useCompanies } from "../context/CompaniesContext";
import {
  useSearchCompanyMutation,
  SearchResponse,
} from "../store/api/riskAssessmentApi";
import { useGetManagementSummaryMutation } from "../store/api/analyticsApi";

// Type for API response
export interface TrafficLightResponse {
  company: string;
  vat: string;
  overall: "green" | "orange" | "red";
  blocks: {
    turnover: "green" | "orange" | "red";
    shareholding: "green" | "orange" | "red";
    bankruptcy: "green" | "orange" | "red";
    legal: "green" | "orange" | "red";
    regulatory: "green" | "orange" | "red";
    dismissals: "green" | "orange" | "red";
    environmental: "green" | "orange" | "red";
    operational: "green" | "orange" | "red";
  };
  dataSource?: "BOE" | "NewsAPI" | "both";
  dateRange?: {
    type: "preset" | "custom";
    daysBack?: number;
    startDate?: string;
    endDate?: string;
  };
  // Add backend search results
  searchResults?: SearchResponse;
}

export interface SavedResult extends TrafficLightResponse {
  savedAt: string;
  savedBy: string;
}

// Function to convert backend search results to traffic light format
const convertSearchResultsToTrafficLight = (
  searchResponse: SearchResponse
): TrafficLightResponse => {
  const results = searchResponse.results;

  // Analyze risk levels from search results
  const highRiskCount = results.filter(
    (r) => r.risk_level === "High-Legal" || r.risk_level === "High-Financial"
  ).length;
  const mediumRiskCount = results.filter(
    (r) =>
      r.risk_level === "Medium-Legal" || r.risk_level === "Medium-Financial"
  ).length;
  const lowRiskCount = results.filter(
    (r) => r.risk_level === "Low-Legal" || r.risk_level === "Low-Financial"
  ).length;

  // Determine overall risk based on results
  let overall: "green" | "orange" | "red" = "green";
  if (highRiskCount > 0) {
    overall = "red";
  } else if (mediumRiskCount > 0) {
    overall = "orange";
  }

  // Analyze by category (simplified mapping)
  const legalResults = results.filter((r) => r.risk_level.includes("Legal"));
  const financialResults = results.filter((r) =>
    r.risk_level.includes("Financial")
  );
  const regulatoryResults = results.filter((r) =>
    r.risk_level.includes("Regulatory")
  );
  const operationalResults = results.filter((r) =>
    r.risk_level.includes("Operational")
  );

  const getCategoryRisk = (
    categoryResults: any[]
  ): "green" | "orange" | "red" => {
    const highRisk = categoryResults.filter((r) =>
      r.risk_level.startsWith("High")
    ).length;
    const mediumRisk = categoryResults.filter((r) =>
      r.risk_level.startsWith("Medium")
    ).length;

    if (highRisk > 0) return "red";
    if (mediumRisk > 0) return "orange";
    return "green";
  };

  return {
    company: searchResponse.company_name,
    vat: "N/A", // Backend doesn't provide VAT
    overall,
    blocks: {
      turnover: getCategoryRisk(financialResults),
      shareholding: "green", // Not directly available from search
      bankruptcy: getCategoryRisk(financialResults),
      legal: getCategoryRisk(legalResults),
      regulatory: getCategoryRisk(regulatoryResults),
      dismissals: getCategoryRisk(operationalResults),
      environmental: getCategoryRisk(operationalResults),
      operational: getCategoryRisk(operationalResults),
    },
    searchResults: searchResponse,
  };
};

const RSS_FEEDS = [
  { value: "elpais", label: "El País" },
  { value: "expansion", label: "Expansión" },
  { value: "elmundo", label: "El Mundo" },
  { value: "abc", label: "ABC" },
  { value: "lavanguardia", label: "La Vanguardia" },
  { value: "elconfidencial", label: "El Confidencial" },
  { value: "eldiario", label: "El Diario" },
  { value: "europapress", label: "Europa Press" },
];

interface TrafficLightQueryProps {
  onRiskResult?: (company: string, executiveSummary: string) => void;
}

const TrafficLightQuery: React.FC<TrafficLightQueryProps> = ({
  onRiskResult,
}) => {
  const { user } = useAuth();
  const { addAssessedCompany } = useCompanies();
  const [query, setQuery] = useState("");
  const [boeEnabled, setBoeEnabled] = useState(true);
  const [newsEnabled, setNewsEnabled] = useState(true);
  const [rssEnabled, setRssEnabled] = useState(true);
  const [dateRangeType, setDateRangeType] = useState<"preset" | "custom">(
    "preset"
  );
  const [daysBack, setDaysBack] = useState<number>(30);
  const [startDate, setStartDate] = useState<string>("");
  const [endDate, setEndDate] = useState<string>("");
  const [error, setError] = useState<string | null>(null);
  const [result, setResult] = useState<TrafficLightResponse | null>(null);
  const [savedResults, setSavedResults] = useState<SavedResult[]>([]);
  const [showSaveSuccess, setShowSaveSuccess] = useState(false);
  const [activeTab, setActiveTab] = useState(0);
  const [selectedRssFeeds, setSelectedRssFeeds] = useState<string[]>(
    RSS_FEEDS.map((f) => f.value)
  );

  // RTK Query hook for API calls
  const [searchCompany, { isLoading }] = useSearchCompanyMutation();
  const [getManagementSummary] = useGetManagementSummaryMutation();

  // Helper function to format date to YYYY-MM-DD
  const formatDateToYYYYMMDD = (date: Date): string => {
    return date.toISOString().split("T")[0];
  };

  // Helper function to validate date format
  const isValidDateFormat = (dateString: string): boolean => {
    const dateRegex = /^\d{4}-\d{2}-\d{2}$/;
    return dateRegex.test(dateString) && !isNaN(Date.parse(dateString));
  };

  // Load saved results from localStorage on component mount
  useEffect(() => {
    if (user) {
      const storedResults = localStorage.getItem(`savedResults-${user.email}`);
      if (storedResults) {
        setSavedResults(JSON.parse(storedResults));
      }
    }
  }, [user]);

  const handleDateRangeTypeChange = (
    event: React.MouseEvent<HTMLElement>,
    newType: "preset" | "custom"
  ) => {
    if (newType !== null) {
      setDateRangeType(newType);
    }
  };

  const handleDaysBackChange = (event: SelectChangeEvent<number>) => {
    setDaysBack(event.target.value as number);
  };

  const handleStartDateChange = (e: React.ChangeEvent<HTMLInputElement>) => {
    const value = e.target.value;
    // Ensure YYYY-MM-DD format
    if (value === "" || isValidDateFormat(value)) {
      setStartDate(value);
    }
  };

  const handleEndDateChange = (e: React.ChangeEvent<HTMLInputElement>) => {
    const value = e.target.value;
    // Ensure YYYY-MM-DD format
    if (value === "" || isValidDateFormat(value)) {
      setEndDate(value);
    }
  };

  const handleRssFeedsChange = (event: SelectChangeEvent<string[]>) => {
    const value = event.target.value as string[];
    setSelectedRssFeeds(value);
  };

  const handleSubmit = async (e: React.FormEvent) => {
    e.preventDefault();

    if (!query.trim()) {
      setError("Please enter a company name or VAT number");
      return;
    }

    // Validate custom date range
    if (dateRangeType === "custom") {
      if (!startDate || !endDate) {
        setError(
          "Please select both start and end dates for custom range (format: YYYY-MM-DD)"
        );
        return;
      }
      if (!isValidDateFormat(startDate) || !isValidDateFormat(endDate)) {
        setError("Please enter dates in YYYY-MM-DD format");
        return;
      }
      if (new Date(startDate) > new Date(endDate)) {
        setError("Start date must be before end date");
        return;
      }
    }

    setError(null);

    try {
      // Prepare search request
      const searchRequest = {
        company_name: query.trim(),
        include_boe: boeEnabled,
        include_news: newsEnabled,
<<<<<<< HEAD
        include_rss: false, // RSS is disabled for performance
=======
        include_rss: rssEnabled,
        rss_feeds: rssEnabled ? selectedRssFeeds : [],
>>>>>>> 9ee9228d
        ...(dateRangeType === "preset"
          ? { days_back: daysBack }
          : { start_date: startDate, end_date: endDate }),
      };

      console.log("🔍 Sending search request:", searchRequest);

      // Call the backend API
      const searchResponse = await searchCompany(searchRequest).unwrap();

      console.log("✅ Search response received:", searchResponse);

      // Convert to traffic light format
      const trafficLightResult =
        convertSearchResultsToTrafficLight(searchResponse);

      console.log("🎯 Traffic light result:", trafficLightResult);

      // Add metadata
      const resultWithMetadata: TrafficLightResponse = {
        ...trafficLightResult,
        dataSource: boeEnabled ? "BOE" : newsEnabled ? "NewsAPI" : "both",
        dateRange:
          dateRangeType === "preset"
            ? { type: "preset" as const, daysBack }
            : { type: "custom" as const, startDate, endDate },
      };

      setResult(resultWithMetadata);

      // Automatically add to dashboard
      if (user) {
        addAssessedCompany({
          name: trafficLightResult.company,
          vat: trafficLightResult.vat,
          overallRisk: trafficLightResult.overall,
          assessedBy: user.email,
          riskFactors: {
            turnover: trafficLightResult.blocks.turnover,
            shareholding: trafficLightResult.blocks.shareholding,
            bankruptcy: trafficLightResult.blocks.bankruptcy,
            legal: trafficLightResult.blocks.legal,
          },
        });
      }

      // Fetch executive summary (only executive_summary field)
      if (onRiskResult) {
        try {
          console.log(
            "📊 Fetching management summary for:",
            trafficLightResult.company
          );
          const summary = await getManagementSummary({
            company_name: trafficLightResult.company,
            classification_results: searchResponse.results,
            language: "es",
          }).unwrap();
          console.log("✅ Management summary received:", summary);
          onRiskResult(trafficLightResult.company, summary.executive_summary);
        } catch (summaryErr) {
          console.error("❌ Management summary error:", summaryErr);
          onRiskResult(trafficLightResult.company, "");
        }
      }
    } catch (err: any) {
      console.error("❌ Search error:", err);
      console.error("❌ Error details:", {
        status: err?.status,
        data: err?.data,
        message: err?.message,
      });
      setError(
        err?.data?.detail || err?.message || "An unexpected error occurred"
      );
      setResult(null);
    }
  };

  const handleSave = () => {
    if (result && user) {
      const savedResult: SavedResult = {
        ...result,
        savedAt: new Date().toISOString(),
        savedBy: user.email,
      };
      const newSavedResults = [savedResult, ...savedResults];
      setSavedResults(newSavedResults);
      localStorage.setItem(
        `savedResults-${user.email}`,
        JSON.stringify(newSavedResults)
      );
      setResult(null);
      setShowSaveSuccess(true);
    }
  };

  const handleSaveBatchResults = (newResults: SavedResult[]) => {
    const updatedResults = [...newResults, ...savedResults];
    setSavedResults(updatedResults);
    if (user) {
      localStorage.setItem(
        `savedResults-${user.email}`,
        JSON.stringify(updatedResults)
      );
    }
    setShowSaveSuccess(true);
  };

  const handleDeleteResult = (resultToDelete: SavedResult) => {
    const updatedResults = savedResults.filter(
      (result) =>
        !(
          result.company === resultToDelete.company &&
          result.savedAt === resultToDelete.savedAt &&
          result.savedBy === resultToDelete.savedBy
        )
    );
    setSavedResults(updatedResults);
    if (user) {
      localStorage.setItem(
        `savedResults-${user.email}`,
        JSON.stringify(updatedResults)
      );
    }
  };

  return (
    <Box>
      <Card sx={{ mb: 4 }}>
        <CardContent sx={{ p: 3 }}>
          <Tabs
            value={activeTab}
            onChange={(_, newValue) => setActiveTab(newValue)}
            sx={{ mb: 3 }}
          >
            <Tab label="Single Search" />
            <Tab label="Batch Upload" />
          </Tabs>

          {activeTab === 0 ? (
            <>
              <Typography variant="h6" gutterBottom>
                Risk Assessment Search
              </Typography>
              <Typography variant="body2" color="text.secondary" sx={{ mb: 3 }}>
                Search for company risk information across multiple data sources
              </Typography>

              <form onSubmit={handleSubmit}>
                {/* Company Search Section */}
                <Card variant="outlined" sx={{ mb: 3, p: 2 }}>
                  <Typography
                    variant="subtitle1"
                    gutterBottom
                    sx={{ fontWeight: 600 }}
                  >
                    Company Information
                  </Typography>
                  <TextField
                    label="Company Name or VAT Number"
                    variant="outlined"
                    fullWidth
                    value={query}
                    onChange={(e) => setQuery(e.target.value)}
                    placeholder="Enter company name (e.g., Real Madrid, Banco Santander) or VAT number"
                    disabled={isLoading}
                    InputProps={{
                      sx: { borderRadius: 2 },
                      startAdornment: (
                        <Search
                          style={{ marginRight: 8, color: "text.secondary" }}
                        />
                      ),
                    }}
                  />
                </Card>

                {/* Data Sources Section */}
                <Card variant="outlined" sx={{ mb: 3, p: 2 }}>
                  <Typography
                    variant="subtitle1"
                    gutterBottom
                    sx={{ fontWeight: 600 }}
                  >
                    Data Sources
                  </Typography>
                  <Box
                    sx={{
                      display: "grid",
                      gridTemplateColumns: { xs: "1fr", md: "repeat(3, 1fr)" },
                      gap: 2,
                      mb: 2,
                    }}
                  >
                    {/* BOE Source */}
                    <Card
                      variant="outlined"
                      sx={{
                        p: 2,
                        cursor: "pointer",
                        border: boeEnabled
                          ? "2px solid #1976d2"
                          : "1px solid #e0e0e0",
                        backgroundColor: boeEnabled ? "#f3f8ff" : "transparent",
                        transition: "all 0.2s",
                      }}
                      onClick={() => setBoeEnabled((prev) => !prev)}
                    >
                      <Box
                        sx={{
                          display: "flex",
                          alignItems: "center",
                          gap: 1,
                          mb: 1,
                        }}
                      >
                        <Database size={20} color="#1976d2" />
                        <Typography
                          variant="subtitle2"
                          sx={{ fontWeight: 600 }}
                        >
                          BOE (Official Gazette)
                        </Typography>
                      </Box>
                      <Typography variant="caption" color="text.secondary">
                        Spanish government publications, legal notices, and
                        official announcements
                      </Typography>
                    </Card>
                    {/* NewsAPI Source */}
                    <Card
                      variant="outlined"
                      sx={{
                        p: 2,
                        cursor: "pointer",
                        border: newsEnabled
                          ? "2px solid #1976d2"
                          : "1px solid #e0e0e0",
                        backgroundColor: newsEnabled
                          ? "#f3f8ff"
                          : "transparent",
                        transition: "all 0.2s",
                      }}
                      onClick={() => setNewsEnabled((prev) => !prev)}
                    >
                      <Box
                        sx={{
                          display: "flex",
                          alignItems: "center",
                          gap: 1,
                          mb: 1,
                        }}
                      >
                        <Newspaper size={20} color="#1976d2" />
                        <Typography
                          variant="subtitle2"
                          sx={{ fontWeight: 600 }}
                        >
                          NewsAPI
                        </Typography>
                      </Box>
                      <Typography variant="caption" color="text.secondary">
                        International news sources and business publications
                      </Typography>
                    </Card>
                    {/* RSS Feeds */}
                    <Card
                      variant="outlined"
                      sx={{
                        p: 2,
                        cursor: rssEnabled ? "pointer" : "pointer",
                        border: rssEnabled
                          ? "2px solid #1976d2"
                          : "1px solid #e0e0e0",
                        backgroundColor: rssEnabled ? "#f3f8ff" : "transparent",
                        transition: "all 0.2s",
                        opacity: 1,
                      }}
                      onClick={() => setRssEnabled((prev) => !prev)}
                    >
                      <Box
                        sx={{
                          display: "flex",
                          alignItems: "center",
                          gap: 1,
                          mb: 1,
                        }}
                      >
                        <Globe
                          size={20}
                          color={rssEnabled ? "#1976d2" : "#9e9e9e"}
                        />
                        <Typography
                          variant="subtitle2"
                          sx={{
                            fontWeight: 600,
                            color: rssEnabled ? "#1976d2" : undefined,
                          }}
                        >
                          RSS Feeds
                        </Typography>
                      </Box>
                      <Typography variant="caption" color="text.secondary">
                        Spanish news sources (El País, Expansión, etc.)
                      </Typography>
                    </Card>
                  </Box>

                  {/* RSS Feed Selection */}
                  {rssEnabled && (
                    <Accordion sx={{ mt: 2, "&:before": { display: "none" } }}>
                      <AccordionSummary expandIcon={<ChevronDown />}>
                        <Typography variant="subtitle2">
                          Select RSS Feeds ({selectedRssFeeds.length} selected)
                        </Typography>
                      </AccordionSummary>
                      <AccordionDetails>
                        <Box
                          sx={{
                            display: "grid",
                            gridTemplateColumns: {
                              xs: "1fr",
                              sm: "repeat(2, 1fr)",
                              md: "repeat(4, 1fr)",
                            },
                            gap: 1,
                          }}
                        >
                          {RSS_FEEDS.map((feed) => (
                            <FormControlLabel
                              key={feed.value}
                              control={
                                <Checkbox
                                  checked={selectedRssFeeds.includes(
                                    feed.value
                                  )}
                                  onChange={(e) => {
                                    if (e.target.checked) {
                                      setSelectedRssFeeds([
                                        ...selectedRssFeeds,
                                        feed.value,
                                      ]);
                                    } else {
                                      setSelectedRssFeeds(
                                        selectedRssFeeds.filter(
                                          (f) => f !== feed.value
                                        )
                                      );
                                    }
                                  }}
                                  size="small"
                                />
                              }
                              label={feed.label}
                              sx={{ fontSize: "0.875rem" }}
                            />
                          ))}
                        </Box>
                        <Box sx={{ mt: 2, display: "flex", gap: 1 }}>
                          <Button
                            size="small"
                            onClick={() =>
                              setSelectedRssFeeds(RSS_FEEDS.map((f) => f.value))
                            }
                            variant="outlined"
                          >
                            Select All
                          </Button>
                          <Button
                            size="small"
                            onClick={() => setSelectedRssFeeds([])}
                            variant="outlined"
                          >
                            Clear All
                          </Button>
                        </Box>
                      </AccordionDetails>
                    </Accordion>
                  )}
                </Card>

                {/* Date Range Section */}
                <Card variant="outlined" sx={{ mb: 3, p: 2 }}>
                  <Typography
                    variant="subtitle1"
                    gutterBottom
                    sx={{ fontWeight: 600 }}
                  >
                    Date Range
                  </Typography>

                  <Box
                    sx={{
                      display: "flex",
                      gap: 2,
                      alignItems: "center",
                      flexWrap: "wrap",
                      mb: 2,
                    }}
                  >
                    <ToggleButtonGroup
                      value={dateRangeType}
                      exclusive
                      onChange={handleDateRangeTypeChange}
                      size="small"
                    >
                      <ToggleButton value="preset">Quick Select</ToggleButton>
                      <ToggleButton value="custom">Custom Range</ToggleButton>
                    </ToggleButtonGroup>
                    {dateRangeType === "preset" && (
                      <FormControl sx={{ minWidth: 180 }}>
                        <InputLabel>Time Period</InputLabel>
                        <Select
                          value={daysBack}
                          label="Time Period"
                          onChange={handleDaysBackChange}
                          disabled={isLoading}
                        >
                          <MenuItem value={7}>Last 7 days</MenuItem>
                          <MenuItem value={14}>Last 2 weeks</MenuItem>
                          <MenuItem value={30}>Last 30 days</MenuItem>
                          <MenuItem value={60}>Last 2 months</MenuItem>
                          <MenuItem value={90}>Last 3 months</MenuItem>
                          <MenuItem value={180}>Last 6 months</MenuItem>
                          <MenuItem value={365}>Last year</MenuItem>
                        </Select>
                      </FormControl>
                    )}
                  </Box>
                  {dateRangeType === "custom" && (
                    <Box sx={{ display: "flex", gap: 2, flexWrap: "wrap" }}>
                      <TextField
                        label="Start Date"
                        type="date"
                        value={startDate}
                        onChange={handleStartDateChange}
                        disabled={isLoading}
                        InputLabelProps={{ shrink: true }}
                        sx={{ minWidth: 150 }}
                      />
                      <TextField
                        label="End Date"
                        type="date"
                        value={endDate}
                        onChange={handleEndDateChange}
                        disabled={isLoading}
                        InputLabelProps={{ shrink: true }}
                        sx={{ minWidth: 150 }}
                      />
                    </Box>
                  )}
                </Card>

                {/* Search Button */}
                <Box sx={{ display: "flex", justifyContent: "center", mt: 3 }}>
                  <Button
                    type="submit"
                    variant="contained"
                    size="large"
                    disabled={isLoading || !query.trim()}
                    startIcon={
                      isLoading ? <CircularProgress size={20} /> : <Search />
                    }
                    sx={{
                      minWidth: 200,
                      borderRadius: 2,
                      py: 1.5,
                      px: 4,
                    }}
                  >
                    {isLoading ? "Searching..." : "Search for Risk Assessment"}
                  </Button>
                </Box>
              </form>

              {error && (
                <Alert severity="error" sx={{ mt: 3 }}>
                  {error}
                </Alert>
              )}
            </>
          ) : (
            <BatchUpload
              onSaveResults={handleSaveBatchResults}
              dataSource={boeEnabled ? "BOE" : newsEnabled ? "NewsAPI" : "both"}
              dateRange={
                dateRangeType === "preset"
                  ? { type: "preset" as const, daysBack }
                  : { type: "custom" as const, startDate, endDate }
              }
            />
          )}
        </CardContent>
      </Card>

      {/* Current Result Display */}
      {result && (
        <Card sx={{ mb: 4, position: "relative" }}>
          <CardContent sx={{ p: 3 }}>
            {/* Search Summary */}
            <Box sx={{ mb: 3, p: 2, bgcolor: "grey.50", borderRadius: 2 }}>
              <Typography
                variant="subtitle2"
                gutterBottom
                sx={{ fontWeight: 600 }}
              >
                Search Summary
              </Typography>
              <Box sx={{ display: "flex", flexWrap: "wrap", gap: 2 }}>
                <Chip
                  label={`Company: ${result.company}`}
                  variant="outlined"
                  size="small"
                />
                <Chip
                  label={`Sources: ${[
                    boeEnabled ? "BOE" : null,
                    newsEnabled ? "NewsAPI" : null,
                    rssEnabled ? "RSS" : null,
                  ]
                    .filter(Boolean)
                    .join(", ")}`}
                  variant="outlined"
                  size="small"
                />
                <Chip
                  label={`Date Range: ${
                    result.dateRange?.type === "preset"
                      ? `Last ${result.dateRange.daysBack} days`
                      : `${result.dateRange?.startDate} to ${result.dateRange?.endDate}`
                  }`}
                  variant="outlined"
                  size="small"
                />
                {result.searchResults && (
                  <Chip
                    label={`Results: ${result.searchResults.results.length} articles`}
                    variant="outlined"
                    size="small"
                    color="primary"
                  />
                )}
              </Box>
            </Box>

            <TrafficLightResult result={result} />

            <Zoom in={true}>
              <Fab
                color="primary"
                onClick={handleSave}
                sx={{
                  position: "absolute",
                  top: 16,
                  right: 16,
                  zIndex: 1,
                }}
                size="medium"
              >
                <Save />
              </Fab>
            </Zoom>
          </CardContent>
        </Card>
      )}
    </Box>
  );
};

export default TrafficLightQuery;<|MERGE_RESOLUTION|>--- conflicted
+++ resolved
@@ -283,12 +283,8 @@
         company_name: query.trim(),
         include_boe: boeEnabled,
         include_news: newsEnabled,
-<<<<<<< HEAD
-        include_rss: false, // RSS is disabled for performance
-=======
         include_rss: rssEnabled,
         rss_feeds: rssEnabled ? selectedRssFeeds : [],
->>>>>>> 9ee9228d
         ...(dateRangeType === "preset"
           ? { days_back: daysBack }
           : { start_date: startDate, end_date: endDate }),
